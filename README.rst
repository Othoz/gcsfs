GCSFS
=====

A Python filesystem abstraction of Google Cloud Storage (GCS) implemented as a `PyFilesystem2 <https://github.com/PyFilesystem/pyfilesystem2>`__ extension.


.. image:: https://img.shields.io/pypi/v/fs-gcsfs.svg
    :target: https://pypi.org/project/fs-gcsfs/

.. image:: https://img.shields.io/pypi/pyversions/fs-gcsfs.svg
    :target: https://pypi.org/project/fs-gcsfs/

.. image:: https://travis-ci.org/Othoz/gcsfs.svg?branch=master
    :target: https://travis-ci.org/Othoz/gcsfs

.. image:: https://readthedocs.org/projects/fs-gcsfs/badge/?version=latest
    :target: https://fs-gcsfs.readthedocs.io/en/latest/?badge=latest

.. image:: https://api.codacy.com/project/badge/Coverage/6377a6e321cd4ccf94dfd6f09456d9ce
    :target: https://www.codacy.com/app/Othoz/gcsfs?utm_source=github.com&amp;utm_medium=referral&amp;utm_content=Othoz/gcsfs&amp;utm_campaign=Badge_Coverage

.. image:: https://api.codacy.com/project/badge/Grade/6377a6e321cd4ccf94dfd6f09456d9ce
    :target: https://www.codacy.com/app/Othoz/gcsfs?utm_source=github.com&amp;utm_medium=referral&amp;utm_content=Othoz/gcsfs&amp;utm_campaign=Badge_Grade


With GCSFS, you can interact with `Google Cloud Storage <https://cloud.google.com/storage/>`__ as if it was a regular filesystem.

Apart from the nicer interface, this will highly decouple your code from the underlying storage mechanism: Exchanging the storage backend with an
`in-memory filesystem <https://pyfilesystem2.readthedocs.io/en/latest/reference/memoryfs.html>`__ for testing or any other
filesystem like `S3FS <https://github.com/pyfilesystem/s3fs>`__ becomes as easy as replacing ``gs://bucket_name`` with ``mem://`` or ``s3://bucket_name``.

For a full reference on all the PyFilesystem possibilities, take a look at the
`PyFilesystem Docs <https://pyfilesystem2.readthedocs.io/en/latest/index.html>`__!


Documentation
-------------

-  `GCSFS Documentation <http://fs-gcsfs.readthedocs.io/en/latest/>`__
-  `PyFilesystem Wiki <https://www.pyfilesystem.org>`__
-  `PyFilesystem Reference <https://docs.pyfilesystem.org/en/latest/reference/base.html>`__


Installing
----------

Install the latest GCSFS version by running::

    $ pip install fs-gcsfs

A conda-forge release is planned for the near future!


Examples
--------

Instantiating a filesystem on Google Cloud Storage (for a full reference visit the
`Documentation <http://fs-gcsfs.readthedocs.io/en/latest/index.html#reference>`__):

.. code-block:: python

    from fs_gcsfs import GCSFS
    gcsfs = GCSFS(bucket_name="mybucket")


Alternatively you can use a `FS URL <https://pyfilesystem2.readthedocs.io/en/latest/openers.html>`__ to open up a filesystem:

.. code-block:: python

    from fs import open_fs
    gcsfs = open_fs("gs://mybucket/root_path?strict=False")

You can use GCSFS like your local filesystem:

.. code-block:: python

    >>> from fs_gcsfs import GCSFS
    >>> gcsfs = GCSFS(bucket_name="mybucket")
    >>> gcsfs.tree()
    ├── foo
    │   ├── bar
    │   │   ├── file1.txt
    │   │   └── file2.csv
    │   └── baz
    │       └── file3.txt
    └── file4.json
    >>> gcsfs.listdir("foo")
    ["bar", "baz"]
    >>> gcsfs.isdir("foo/bar")
    True


Uploading a file is as easy as:

.. code-block:: python

    from fs_gcsfs import GCSFS
    gcsfs = GCSFS(bucket_name="mybucket")
    with open("local/path/image.jpg", "rb") as local_file:
        with gcsfs.open("path/on/bucket/image.jpg", "wb") as gcs_file:
            gcs_file.write(local_file.read())


You can even sync an entire bucket on your local filesystem by using PyFilesystem's utility methods:

.. code-block:: python

    from fs_gcsfs import GCSFS
    from fs.osfs import OSFS
    from fs.copy import copy_fs

    gcsfs = GCSFS(bucket_name="mybucket")
    local_fs = OSFS("local/path")

    copy_fs(gcsfs, local_fs)


For exploring all the possibilities of GCSFS and other filesystems implementing the PyFilesystem interface, we recommend visiting the official
`PyFilesystem Docs <https://pyfilesystem2.readthedocs.io/en/latest/index.html>`__!


Development
-----------

<<<<<<< HEAD
To further improve this project install `pipenv <https://pipenv.readthedocs.io/en/latest/>`_
=======
To develop on this project make sure you have `pipenv <https://pipenv.readthedocs.io/en/latest/>`__ installed
>>>>>>> 1e9daabc
and run the following from the root directory of the project::

    $ pipenv install --dev --three

<<<<<<< HEAD
This will create a virtualenv with all packages and dev-packages installed.


Tests
-----
All CI tests run against an actual GCS bucket provided by `Othoz GmbH <http://othoz.com/>`__. In order to run the tests against your own bucket,
make sure to set up a `Service Account <Othoz GmbH https://cloud.google.com/iam/docs/service-accounts>`__ with all necessary permissions:

- storage.buckets.get
- storage.objects.get
- storage.objects.list
- storage.objects.create
- storage.objects.update
- storage.objects.delete

Expose your bucket name as an environment variable ``$TEST_BUCKET`` and run the tests via::
=======
This will create a virtualenv with all packages and dev-packages installed. Now you can, for example,
run all tests via::
>>>>>>> 1e9daabc

    $ pipenv run pytest

Note that the tests mostly wait for I/O, therefore it makes sense to highly parallelize them with `xdist <https://github.com/pytest-dev/pytest-xdist>`__.


Credits
-------

Credits go to `S3FS <https://github.com/PyFilesystem/s3fs>`__ which was the main source of inspiration and shares a lot of code with GCSFS.<|MERGE_RESOLUTION|>--- conflicted
+++ resolved
@@ -122,16 +122,11 @@
 Development
 -----------
 
-<<<<<<< HEAD
-To further improve this project install `pipenv <https://pipenv.readthedocs.io/en/latest/>`_
-=======
 To develop on this project make sure you have `pipenv <https://pipenv.readthedocs.io/en/latest/>`__ installed
->>>>>>> 1e9daabc
 and run the following from the root directory of the project::
 
     $ pipenv install --dev --three
 
-<<<<<<< HEAD
 This will create a virtualenv with all packages and dev-packages installed.
 
 
@@ -148,10 +143,6 @@
 - storage.objects.delete
 
 Expose your bucket name as an environment variable ``$TEST_BUCKET`` and run the tests via::
-=======
-This will create a virtualenv with all packages and dev-packages installed. Now you can, for example,
-run all tests via::
->>>>>>> 1e9daabc
 
     $ pipenv run pytest
 
